use crate::renderer::WgpuRenderResourceContext;
use bevy_app::prelude::*;
use bevy_diagnostic::{Diagnostic, DiagnosticId, Diagnostics};
use bevy_ecs::system::{Res, ResMut};
use bevy_render::renderer::RenderResourceContext;

#[derive(Default)]
pub struct WgpuResourceDiagnosticsPlugin;

impl Plugin for WgpuResourceDiagnosticsPlugin {
    fn build(&self, app: &mut App) {
<<<<<<< HEAD
        app.add_startup_system(Self::setup_system)
            .add_system(Self::diagnostic_system);
=======
        app.add_startup_system(Self::setup_system.system())
            .add_system(Self::diagnostic_system.system());
>>>>>>> 65e834ce
    }
}

impl WgpuResourceDiagnosticsPlugin {
    pub const BIND_GROUPS: DiagnosticId =
        DiagnosticId::from_u128(21302464753369276741568507794995836890);
    pub const BIND_GROUP_IDS: DiagnosticId =
        DiagnosticId::from_u128(283571569334075937453357861280307923122);
    pub const BIND_GROUP_LAYOUTS: DiagnosticId =
        DiagnosticId::from_u128(96406067032931216377076410852598331304);
    pub const BUFFERS: DiagnosticId =
        DiagnosticId::from_u128(133146619577893994787249934474491530491);
    pub const RENDER_PIPELINES: DiagnosticId =
        DiagnosticId::from_u128(278527620040377353875091478462209885377);
    pub const SAMPLERS: DiagnosticId =
        DiagnosticId::from_u128(305855369913076220671125671543184691267);
    pub const SHADER_MODULES: DiagnosticId =
        DiagnosticId::from_u128(287681470908132753275843248383768232237);
    pub const SURFACE_FRAMES: DiagnosticId =
        DiagnosticId::from_u128(112048874168736161226721327099863374234);
    pub const TEXTURES: DiagnosticId =
        DiagnosticId::from_u128(305955424195390184883220102469231911115);
    pub const TEXTURE_VIEWS: DiagnosticId =
        DiagnosticId::from_u128(257307432866562594739240898780307437578);
    pub const WINDOW_SURFACES: DiagnosticId =
        DiagnosticId::from_u128(108237028251680341878766034324149135605);

    pub fn setup_system(mut diagnostics: ResMut<Diagnostics>) {
        diagnostics.add(Diagnostic::new(
            Self::WINDOW_SURFACES,
            "window_surfaces",
            10,
        ));

        diagnostics.add(Diagnostic::new(
            Self::SURFACE_FRAMES,
            "swap_chain_outputs",
            10,
        ));

        diagnostics.add(Diagnostic::new(Self::BUFFERS, "buffers", 10));

        diagnostics.add(Diagnostic::new(Self::TEXTURES, "textures", 10));

        diagnostics.add(Diagnostic::new(Self::TEXTURE_VIEWS, "texture_views", 10));

        diagnostics.add(Diagnostic::new(Self::SAMPLERS, "samplers", 10));

        diagnostics.add(Diagnostic::new(Self::BIND_GROUP_IDS, "bind_group_ids", 10));
        diagnostics.add(Diagnostic::new(Self::BIND_GROUPS, "bind_groups", 10));

        diagnostics.add(Diagnostic::new(
            Self::BIND_GROUP_LAYOUTS,
            "bind_group_layouts",
            10,
        ));

        diagnostics.add(Diagnostic::new(Self::SHADER_MODULES, "shader_modules", 10));

        diagnostics.add(Diagnostic::new(
            Self::RENDER_PIPELINES,
            "render_pipelines",
            10,
        ));
    }

    pub fn diagnostic_system(
        mut diagnostics: ResMut<Diagnostics>,
        render_resource_context: Res<Box<dyn RenderResourceContext>>,
    ) {
        let render_resource_context = render_resource_context
            .downcast_ref::<WgpuRenderResourceContext>()
            .unwrap();

        diagnostics.add_measurement(
            Self::WINDOW_SURFACES,
            render_resource_context
                .resources
                .window_surfaces
                .read()
                .len() as f64,
        );

        diagnostics.add_measurement(
            Self::SURFACE_FRAMES,
            render_resource_context
                .resources
                .surface_textures
                .read()
                .len() as f64,
        );

        diagnostics.add_measurement(
            Self::BUFFERS,
            render_resource_context.resources.buffers.read().len() as f64,
        );

        diagnostics.add_measurement(
            Self::TEXTURES,
            render_resource_context.resources.textures.read().len() as f64,
        );

        diagnostics.add_measurement(
            Self::TEXTURE_VIEWS,
            render_resource_context.resources.texture_views.read().len() as f64,
        );

        diagnostics.add_measurement(
            Self::SAMPLERS,
            render_resource_context.resources.samplers.read().len() as f64,
        );

        diagnostics.add_measurement(
            Self::BIND_GROUP_IDS,
            render_resource_context.resources.bind_groups.read().len() as f64,
        );

        let mut bind_group_count = 0;
        for bind_group in render_resource_context
            .resources
            .bind_groups
            .read()
            .values()
        {
            bind_group_count += bind_group.bind_groups.len();
        }

        diagnostics.add_measurement(Self::BIND_GROUPS, bind_group_count as f64);

        diagnostics.add_measurement(
            Self::BIND_GROUP_LAYOUTS,
            render_resource_context
                .resources
                .bind_group_layouts
                .read()
                .len() as f64,
        );

        diagnostics.add_measurement(
            Self::SHADER_MODULES,
            render_resource_context
                .resources
                .shader_modules
                .read()
                .len() as f64,
        );

        diagnostics.add_measurement(
            Self::RENDER_PIPELINES,
            render_resource_context
                .resources
                .render_pipelines
                .read()
                .len() as f64,
        );
    }
}<|MERGE_RESOLUTION|>--- conflicted
+++ resolved
@@ -9,13 +9,8 @@
 
 impl Plugin for WgpuResourceDiagnosticsPlugin {
     fn build(&self, app: &mut App) {
-<<<<<<< HEAD
         app.add_startup_system(Self::setup_system)
             .add_system(Self::diagnostic_system);
-=======
-        app.add_startup_system(Self::setup_system.system())
-            .add_system(Self::diagnostic_system.system());
->>>>>>> 65e834ce
     }
 }
 
